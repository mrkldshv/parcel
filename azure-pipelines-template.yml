--- conflicted
+++ resolved
@@ -36,7 +36,6 @@
               cargo -V
             displayName: Install Rust
 
-<<<<<<< HEAD
       - script: yarn
         displayName: 'Install dependencies'
       - script: yarn test-ci
@@ -45,22 +44,14 @@
         displayName: 'Type check with Flow'
       - script: yarn lint
         displayName: 'Lint'
-=======
-  - script: yarn
-    displayName: 'Install dependencies'
-  - script: yarn test-ci
-    displayName: 'Run tests'
-  - script: yarn lint
-    displayName: 'Lint'
-  - task: PublishTestResults@2
-    displayName: 'Publish Test Results'
-    inputs:
-      testResultsFiles: '**/junit-*.xml'
-      testRunTitle: TestRun ${{ parameters.name }} $(node_version)
-  - task: PublishCodeCoverageResults@1
-    displayName: 'Publish code coverage results'
-    inputs: 
-      codeCoverageTool: 'cobertura'
-      summaryFileLocation: '**/coverage/cobertura-coverage.xml'
-      reportDirectory: '**/parcel-bundler/coverage'
->>>>>>> cc33b970
+    - task: PublishTestResults@2
+      displayName: 'Publish Test Results'
+      inputs:
+        testResultsFiles: '**/junit-*.xml'
+        testRunTitle: TestRun ${{ parameters.name }} $(node_version)
+    - task: PublishCodeCoverageResults@1
+      displayName: 'Publish code coverage results'
+      inputs: 
+        codeCoverageTool: 'cobertura'
+        summaryFileLocation: '**/coverage/cobertura-coverage.xml'
+        reportDirectory: '**/parcel-bundler/coverage'