--- conflicted
+++ resolved
@@ -2,7 +2,6 @@
 
 import type {InitialParcelOptions, ParcelOptions, Stats} from '@parcel/types';
 import type {Bundle} from './types';
-import type InternalBundleGraph from './BundleGraph';
 
 import AssetGraph from './AssetGraph';
 import {BundleGraph} from './public/BundleGraph';
@@ -94,15 +93,10 @@
     this._initialized = true;
   }
 
-<<<<<<< HEAD
   async run(): Promise<BundleGraph> {
-    await this.init();
-=======
-  async run(): Promise<InternalBundleGraph> {
     if (!this._initialized) {
       await this.init();
     }
->>>>>>> aa462f6a
 
     this.assetGraphBuilder.on('invalidate', () => {
       this.build();
