// @flow

<<<<<<< HEAD
import type {AssetRequestDesc, Dependency, ParcelOptions} from './types';
=======
import type {AssetRequest, Dependency, ParcelOptions} from './types';

import {PluginLogger} from '@parcel/logger';
import ThrowableDiagnostic, {errorToDiagnostic} from '@parcel/diagnostic';
>>>>>>> 168b30ea
import path from 'path';
import type ParcelConfig from './ParcelConfig';
import {report} from './ReporterRunner';
import PublicDependency from './public/Dependency';
import PluginOptions from './public/PluginOptions';

type Opts = {|
  config: ParcelConfig,
  options: ParcelOptions
|};

export default class ResolverRunner {
  config: ParcelConfig;
  options: ParcelOptions;
  pluginOptions: PluginOptions;

  constructor({config, options}: Opts) {
    this.config = config;
    this.options = options;
    this.pluginOptions = new PluginOptions(this.options);
  }

  async resolve(dependency: Dependency): Promise<?AssetRequestDesc> {
    let dep = new PublicDependency(dependency);
    report({
      type: 'buildProgress',
      phase: 'resolving',
      dependency: dep
    });

    let resolvers = await this.config.getResolvers();

    for (let resolver of resolvers) {
      try {
        let result = await resolver.plugin.resolve({
          dependency: dep,
          options: this.pluginOptions,
          logger: new PluginLogger({origin: resolver.name})
        });

        if (result && result.isExcluded) {
          return null;
        }

        if (result && result.filePath) {
          return {
            filePath: result.filePath,
            sideEffects: result.sideEffects,
            code: result.code,
            env: dependency.env,
            pipeline: dependency.pipeline
          };
        }
      } catch (e) {
        throw new ThrowableDiagnostic({
          diagnostic: errorToDiagnostic(e, resolver.name)
        });
      }
    }

    if (dep.isOptional) {
      return null;
    }

    let dir = dependency.sourcePath
      ? path.dirname(dependency.sourcePath)
      : '<none>';
    let err = new Error(
      `Cannot find module '${dependency.moduleSpecifier}' from '${dir}'`
    );

    (err: any).code = 'MODULE_NOT_FOUND';
    throw err;
  }
}<|MERGE_RESOLUTION|>--- conflicted
+++ resolved
@@ -1,13 +1,9 @@
 // @flow
 
-<<<<<<< HEAD
 import type {AssetRequestDesc, Dependency, ParcelOptions} from './types';
-=======
-import type {AssetRequest, Dependency, ParcelOptions} from './types';
 
 import {PluginLogger} from '@parcel/logger';
 import ThrowableDiagnostic, {errorToDiagnostic} from '@parcel/diagnostic';
->>>>>>> 168b30ea
 import path from 'path';
 import type ParcelConfig from './ParcelConfig';
 import {report} from './ReporterRunner';
