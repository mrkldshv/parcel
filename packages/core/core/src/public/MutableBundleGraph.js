--- conflicted
+++ resolved
@@ -278,19 +278,4 @@
       bundleToInternalBundle(bundle),
     );
   }
-<<<<<<< HEAD
-
-  merge(bundleGraph: IMutableBundleGraph) {
-    this.#graph.merge(bundleGraph);
-  }
-
-  merge(bundleGraph: IMutableBundleGraph) {
-    this.#graph.merge(bundleGraph);
-  }
-
-  updateAssetGraph(asset: IAsset, subGraph: AssetGraph): void {
-    this.#graph.updateAssetGraph(assetToAssetValue(asset), subGraph);
-  }
-=======
->>>>>>> e7b4e7b3
 }