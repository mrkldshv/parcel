--- conflicted
+++ resolved
@@ -4,41 +4,12 @@
 const {
   bundle,
   run,
-<<<<<<< HEAD
+  assertBundles,
   assertBundleTree,
   rimraf,
   ncp
 } = require('@parcel/test-utils');
 
-describe.skip('css', function() {
-  it('should produce two bundles when importing a CSS file', async function() {
-    let b = await bundle(path.join(__dirname, '/integration/css/index.js'));
-
-    await assertBundleTree(b, {
-      name: 'index.js',
-      assets: ['index.js', 'index.css', 'local.js', 'local.css'],
-      childBundles: [
-        {
-          name: 'index.js.map'
-        },
-        {
-          name: 'index.css',
-          assets: ['index.css', 'local.css'],
-          childBundles: [
-            {
-              type: 'map'
-            }
-          ]
-        }
-      ]
-    });
-=======
-  assertBundles,
-  assertBundleTree,
-  rimraf,
-  ncp
-} = require('./utils');
-
 describe('css in v2', () => {
   it('should produce two bundles when importing a CSS file', async () => {
     let b = await bundle(path.join(__dirname, '/integration/css/index.js'));
@@ -53,7 +24,6 @@
         assets: ['index.css', 'local.css']
       }
     ]);
->>>>>>> aa462f6a
 
     let output = await run(b);
     assert.equal(typeof output, 'function');
