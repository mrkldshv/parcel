--- conflicted
+++ resolved
@@ -57,8 +57,7 @@
     assert.equal(await output(), 3);
   });
 
-<<<<<<< HEAD
-  it('should return all exports as an object when using ES modules', async function () {
+  it('should return all exports as an object when using ES modules', async function() {
     let b = await bundle(__dirname + '/integration/dynamic-esm/index.js');
 
     assertBundleTree(b, {
@@ -75,10 +74,7 @@
     assert.equal(await output(), 3);
   });
 
-  it('should hoist common dependencies into a parent bundle', async function () {
-=======
   it('should hoist common dependencies into a parent bundle', async function() {
->>>>>>> 2d9a8e5d
     let b = await bundle(__dirname + '/integration/dynamic-hoist/index.js');
 
     assertBundleTree(b, {
